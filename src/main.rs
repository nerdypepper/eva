/*
 *  eva - an easy to use calculator REPL similar to bc(1)
 *  Copyright (C) 2019  Akshay Oppiliappan <nerdypepper@tuta.io>
 */

/* imports */
// std
use std::f64;
use std::fs::create_dir_all;
use std::path::PathBuf;

// modules
mod error;
mod format;
mod lex;
mod parse;
mod readline;
use crate::error::{handler, CalcError};
use crate::format::*;
use crate::lex::*;
use crate::parse::*;
use crate::readline::*;

// extern crates
use clap::builder::RangedU64ValueParser;
use clap::{Arg, ArgAction, Command};
use directories::{ProjectDirs, UserDirs};
use once_cell::sync::Lazy;
use rustyline::error::ReadlineError;

/* end of imports */

pub struct Configuration {
    radian_mode: bool,
    fix: usize,
    base: usize,
    input: String,
}

#[cfg(not(test))]
static CONFIGURATION: Lazy<Configuration> = Lazy::new(parse_arguments);

#[cfg(test)]
static CONFIGURATION: Lazy<Configuration> = Lazy::new(|| Configuration {
    radian_mode: false,
    fix: 10,
    base: 10,
    input: "".to_string(),
});

fn main() {
    if !CONFIGURATION.input.is_empty() {
        // command mode //
        let evaled = eval_math_expression(&CONFIGURATION.input[..], Some(0.));
        match evaled {
            Ok(ans) => pprint(ans),
            Err(e) => {
                eprintln!("{}", handler(e));
                std::process::exit(1);
            }
        };
    } else {
        // REPL mode //
        // create fancy readline
        let mut rl = create_readline();

        // previous answer
        let mut prev_ans = None;

        // handle history storage
        let eva_dirs = ProjectDirs::from("com", "NerdyPepper", "eva").unwrap();
        let eva_data_dir = eva_dirs.data_dir();
        let eva_cache_dir = eva_dirs.cache_dir();
        let mut history_path = PathBuf::from(eva_data_dir);
        let mut previous_ans_path = PathBuf::from(eva_cache_dir);

        if create_dir_all(eva_data_dir).is_err() {
            history_path = PathBuf::from(UserDirs::new().unwrap().home_dir());
        }
        if create_dir_all(eva_cache_dir).is_err() {
            previous_ans_path = PathBuf::from(UserDirs::new().unwrap().home_dir());
        }
        history_path.push("history.txt");
        previous_ans_path.push("previous_ans.txt");

        if let Err(err) = std::fs::write(&previous_ans_path, "0") {
            println!("Could not write to previous_ans_path");
            println!("{:?}", err);
            std::process::exit(1);
        }

        if rl.load_history(history_path.as_path()).is_err() {
            println!("No previous history.")
        };

        // repl loop begins here
        loop {
            let readline = rl.readline("> ");
            match readline {
                Ok(line) => {
                    rl.add_history_entry(line.as_str());
                    let evaled = eval_math_expression(&line[..], prev_ans);
                    match evaled {
                        Ok(ans) => {
                            use std::fs::OpenOptions;
                            use std::io::Write;
                            prev_ans = Some(ans);
                            pprint(ans);
                            match OpenOptions::new()
                                .write(true)
                                .create(true)
                                .open(&previous_ans_path)
                            {
                                Ok(mut file) => {
                                    if let Err(err) = writeln!(file, "{}", ans) {
                                        println!(
                                            "Error while writing previous answer to file: {}",
                                            err
                                        )
                                    }
                                }
                                Err(err) => {
                                    println!("Error while writing previous answer to file: {}", err)
                                }
                            }
                        }
                        Err(e) => println!("{}", handler(e)),
                    };
                }
                Err(ReadlineError::Interrupted) => {
                    println!("CTRL-C");
                    break;
                }
                Err(ReadlineError::Eof) => break,
                Err(err) => {
                    println!("Error: {:?}", err);
                    break;
                }
            }
        }
        rl.save_history(history_path.as_path()).unwrap();
    }
}

fn cmd() -> Command<'static> {
    clap::command!()
        .arg(
            Arg::new("input")
                .value_name("INPUT")
                .help("Optional expression string to run eva in command mode"),
        )
        .arg(
            Arg::new("fix")
                .short('f')
                .long("fix")
                .value_parser(RangedU64ValueParser::<usize>::new().range(1..=64))
                .default_value("10")
                .value_name("FIX")
                .help("Number of decimal places in output (1 - 64)"),
        )
        .arg(
            Arg::new("base")
                .short('b')
                .long("base")
                .value_parser(RangedU64ValueParser::<usize>::new().range(1..=36))
                .default_value("10")
                .value_name("RADIX")
                .help("Radix of calculation output (1 - 36)"),
        )
        .arg(
            Arg::new("radian")
                .short('r')
                .long("radian")
                .action(ArgAction::SetTrue)
                .help("Use radian mode"),
        )
}

pub fn parse_arguments() -> Configuration {
    let matches = cmd().get_matches();

    Configuration {
        radian_mode: *matches.get_one("radian").unwrap(),
        fix: *matches.get_one("fix").unwrap(),
        base: *matches.get_one("base").unwrap(),
        input: matches.get_one("input").cloned().unwrap_or_default(),
    }
}

pub fn eval_math_expression(input: &str, prev_ans: Option<f64>) -> Result<f64, CalcError> {
    let input = input.trim().replace(' ', "");
    if input == "help" {
        return Err(CalcError::Help);
    }
    if input.is_empty() {
        return Ok(0.);
    }
    let input = format::autobalance_parens(&input[..])?;
    let lexed = lexer(&input[..], prev_ans)?;
    let postfixed = to_postfix(lexed)?;
    let evaled = eval_postfix(postfixed)?;
    let evaled_fixed = format!("{:.*}", CONFIGURATION.fix, evaled)
        .parse::<f64>()
        .unwrap();
    Ok(evaled_fixed)
}

#[cfg(test)]
mod tests {
    use super::*;

    #[test]
    fn verify_app() {
        cmd().debug_assert();
    }
    #[test]
    fn basic_ops() {
        let evaled = eval_math_expression("6*2 + 3 + 12 -3", Some(0f64)).unwrap();
        assert_eq!(24., evaled);
    }
    #[test]
    fn trignometric_fns() {
        let evaled = eval_math_expression("sin(30) + tan(45", Some(0f64)).unwrap();
        assert_eq!(1.5, evaled);
    }
    #[test]
    fn brackets() {
        let evaled = eval_math_expression("(((1 + 2 + 3) ^ 2 ) - 4)", Some(0f64)).unwrap();
        assert_eq!(32., evaled);
    }
    #[test]
    fn exponentiation() {
        let evaled = eval_math_expression("2 ** 2 ** 3", None).unwrap();
        assert_eq!(256., evaled); // 2^(2^3), not (2^2)^3
    }
    #[test]
    fn floating_ops() {
        let evaled = eval_math_expression("1.2816 + 1 + 1.2816/1.2", Some(0f64)).unwrap();
        assert_eq!(3.3496, evaled);
    }
    #[test]
    fn inverse_trignometric_fns() {
        let evaled = eval_math_expression("deg(asin(1) + acos(1))", Some(0f64)).unwrap();
        assert_eq!(90., evaled);
    }
    #[test]
    fn sigmoid_fns() {
        let evaled = eval_math_expression("1 / (1 + e^-7)", Some(0f64)).unwrap();
        assert_eq!(0.9990889488, evaled);
    }
    #[test]
    fn prev_ans() {
        let evaled = eval_math_expression("_ + 9", Some(9f64)).unwrap();
        assert_eq!(18.0, evaled);
    }
    #[test]
    fn eval_with_zero_prev() {
        let evaled = eval_math_expression("9 + _ ", Some(0f64)).unwrap();
        assert_eq!(9., evaled);
    }
    #[test]
    fn eval_const_multiplication() {
        let evaled = eval_math_expression("e2", None).unwrap();
        assert_eq!(5.4365636569, evaled);
    }
    #[test]
    fn eval_round() {
        let evaled = eval_math_expression("round(0.5)+round(2.4)", None).unwrap();
        assert_eq!(3., evaled);
    }
    #[test]
    fn eval_exp2() {
<<<<<<< HEAD
        assert_eq!(256., eval_math_expression("exp2(8)", None).unwrap());
=======
        let evaled = eval_math_expression("exp2(8)", None).unwrap();
        assert_eq!(256., evaled);
>>>>>>> 7cc7775d
    }
    #[test]
    fn eval_exp() {
        let evaled = eval_math_expression("exp(3)", None).unwrap();
        assert_eq!(20.0855369232 as f64, evaled);
    }
    #[test]
    fn eval_e_times_n() {
<<<<<<< HEAD
        assert_eq!(0. as f64, eval_math_expression("e0", None).unwrap());
=======
        let evaled = eval_math_expression("e0", None).unwrap();
        assert_eq!(0. as f64, evaled);
    }
    #[test]
    fn eval_factorial_large() {
        let evaled = eval_math_expression("21!", None).unwrap();
        assert_eq!(51_090_942_171_709_440_000.0, evaled);
>>>>>>> 7cc7775d
    }
}<|MERGE_RESOLUTION|>--- conflicted
+++ resolved
@@ -270,12 +270,8 @@
     }
     #[test]
     fn eval_exp2() {
-<<<<<<< HEAD
-        assert_eq!(256., eval_math_expression("exp2(8)", None).unwrap());
-=======
         let evaled = eval_math_expression("exp2(8)", None).unwrap();
         assert_eq!(256., evaled);
->>>>>>> 7cc7775d
     }
     #[test]
     fn eval_exp() {
@@ -284,9 +280,6 @@
     }
     #[test]
     fn eval_e_times_n() {
-<<<<<<< HEAD
-        assert_eq!(0. as f64, eval_math_expression("e0", None).unwrap());
-=======
         let evaled = eval_math_expression("e0", None).unwrap();
         assert_eq!(0. as f64, evaled);
     }
@@ -294,6 +287,5 @@
     fn eval_factorial_large() {
         let evaled = eval_math_expression("21!", None).unwrap();
         assert_eq!(51_090_942_171_709_440_000.0, evaled);
->>>>>>> 7cc7775d
     }
 }